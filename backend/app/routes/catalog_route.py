from fastapi import APIRouter, Depends, UploadFile, File, HTTPException
from sqlalchemy.ext.asyncio import AsyncSession
from typing import List
from uuid import UUID

from app.db.database import get_async_db
from app.schemas.catalog_schema import CatalogFileResponse
from app.service.catalog_service import (
    save_uploaded_file,
    get_all_files,
    index_catalog_files,
    delete_catalog_file,
    unindex_catalog_file,
)

router = APIRouter(prefix="/catalog", tags=["Catalog Management"])


@router.post("/upload", response_model=List[CatalogFileResponse])
async def upload_catalog(
<<<<<<< HEAD
    files: List[UploadFile] = File(..., description="Course catalog files (PDF, DOCX, TXT, MD)"),
    db: AsyncSession = Depends(get_async_db)
):
    uploaded_files = []
    for file in files:
        catalog_file = await save_uploaded_file(db, file)
        uploaded_files.append(CatalogFileResponse(
            uid=getattr(catalog_file, "uid"),
            filename=getattr(catalog_file, "filename"),
            size=getattr(catalog_file, "size"),
            type=getattr(catalog_file, "type"),
            uploaded_at=getattr(catalog_file, "uploaded_at"),
            status=getattr(catalog_file, "status"),
            chunk_count=getattr(catalog_file, "chunk_count"),
            indexed_at=getattr(catalog_file, "indexed_at")
        ))
    return uploaded_files
=======
    file: UploadFile = File(
        ..., description="Course catalog file (PDF, DOCX, TXT, MD)"
    ),
    db: AsyncSession = Depends(get_async_db),
):
    catalog_file = await save_uploaded_file(db, file)
    return CatalogFileResponse(
        uid=getattr(catalog_file, "uid"),
        filename=getattr(catalog_file, "filename"),
        uploaded_at=getattr(catalog_file, "uploaded_at"),
        status=getattr(catalog_file, "status"),
        chunk_count=getattr(catalog_file, "chunk_count"),
        indexed_at=getattr(catalog_file, "indexed_at"),
    )
>>>>>>> d6f6ba23


@router.get("/files", response_model=List[CatalogFileResponse])
async def list_catalog_files(db: AsyncSession = Depends(get_async_db)):
    files = await get_all_files(db)
    return [
        CatalogFileResponse(
            uid=getattr(file, "uid"),
            filename=getattr(file, "filename"),
            size=getattr(file, "size"),
            type=getattr(file, "type"),
            uploaded_at=getattr(file, "uploaded_at"),
            status=getattr(file, "status"),
            chunk_count=getattr(file, "chunk_count"),
            indexed_at=getattr(file, "indexed_at"),
        )
        for file in files
    ]


@router.post("/index", response_model=List[CatalogFileResponse])
async def index_catalogs(
<<<<<<< HEAD
    db: AsyncSession = Depends(get_async_db)
=======
    background_tasks: BackgroundTasks, db: AsyncSession = Depends(get_async_db)
>>>>>>> d6f6ba23
):
    indexed_files = await index_catalog_files(db)
    return [
        CatalogFileResponse(
            uid=getattr(file, "uid"),
            filename=getattr(file, "filename"),
            size=getattr(file, "size"),
            type=getattr(file, "type"),
            uploaded_at=getattr(file, "uploaded_at"),
            status=getattr(file, "status"),
            chunk_count=getattr(file, "chunk_count"),
            indexed_at=getattr(file, "indexed_at")
        )
        for file in indexed_files
    ]


@router.delete("/files/{file_uid}")
async def delete_catalog(file_uid: str, db: AsyncSession = Depends(get_async_db)):
    await delete_catalog_file(db, file_uid)
    return {"message": "File deleted successfully"}


<<<<<<< HEAD
@router.post("/unindex/{file_uid}", response_model=CatalogFileResponse)
async def unindex_catalog(
    file_uid: UUID,
    db: AsyncSession = Depends(get_async_db)
):
    unindexed_file = await unindex_catalog_file(db, file_uid)
    return CatalogFileResponse(
        uid=getattr(unindexed_file, "uid"),
        filename=getattr(unindexed_file, "filename"),
        size=getattr(unindexed_file, "size"),
        type=getattr(unindexed_file, "type"),
        uploaded_at=getattr(unindexed_file, "uploaded_at"),
        status=getattr(unindexed_file, "status"),
        chunk_count=getattr(unindexed_file, "chunk_count"),
        indexed_at=getattr(unindexed_file, "indexed_at")
    )
=======
@router.post("/unindex/{file_uid}")
async def unindex_catalog(file_uid: str, db: AsyncSession = Depends(get_async_db)):
    await unindex_catalog_file(db, file_uid)
    return {"message": "File unindexed successfully"}
>>>>>>> d6f6ba23
<|MERGE_RESOLUTION|>--- conflicted
+++ resolved
@@ -18,7 +18,6 @@
 
 @router.post("/upload", response_model=List[CatalogFileResponse])
 async def upload_catalog(
-<<<<<<< HEAD
     files: List[UploadFile] = File(..., description="Course catalog files (PDF, DOCX, TXT, MD)"),
     db: AsyncSession = Depends(get_async_db)
 ):
@@ -36,22 +35,6 @@
             indexed_at=getattr(catalog_file, "indexed_at")
         ))
     return uploaded_files
-=======
-    file: UploadFile = File(
-        ..., description="Course catalog file (PDF, DOCX, TXT, MD)"
-    ),
-    db: AsyncSession = Depends(get_async_db),
-):
-    catalog_file = await save_uploaded_file(db, file)
-    return CatalogFileResponse(
-        uid=getattr(catalog_file, "uid"),
-        filename=getattr(catalog_file, "filename"),
-        uploaded_at=getattr(catalog_file, "uploaded_at"),
-        status=getattr(catalog_file, "status"),
-        chunk_count=getattr(catalog_file, "chunk_count"),
-        indexed_at=getattr(catalog_file, "indexed_at"),
-    )
->>>>>>> d6f6ba23
 
 
 @router.get("/files", response_model=List[CatalogFileResponse])
@@ -74,11 +57,7 @@
 
 @router.post("/index", response_model=List[CatalogFileResponse])
 async def index_catalogs(
-<<<<<<< HEAD
     db: AsyncSession = Depends(get_async_db)
-=======
-    background_tasks: BackgroundTasks, db: AsyncSession = Depends(get_async_db)
->>>>>>> d6f6ba23
 ):
     indexed_files = await index_catalog_files(db)
     return [
@@ -102,7 +81,6 @@
     return {"message": "File deleted successfully"}
 
 
-<<<<<<< HEAD
 @router.post("/unindex/{file_uid}", response_model=CatalogFileResponse)
 async def unindex_catalog(
     file_uid: UUID,
@@ -118,10 +96,4 @@
         status=getattr(unindexed_file, "status"),
         chunk_count=getattr(unindexed_file, "chunk_count"),
         indexed_at=getattr(unindexed_file, "indexed_at")
-    )
-=======
-@router.post("/unindex/{file_uid}")
-async def unindex_catalog(file_uid: str, db: AsyncSession = Depends(get_async_db)):
-    await unindex_catalog_file(db, file_uid)
-    return {"message": "File unindexed successfully"}
->>>>>>> d6f6ba23
+    )