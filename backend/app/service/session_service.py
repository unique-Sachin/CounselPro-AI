import logging
from uuid import UUID
from app.service.video_processing.video_processing import VideoProcessor
<<<<<<< HEAD
=======

# from service.video_processing.video_processing import VideoProcessor
>>>>>>> d6f6ba23
from app.service.audio_processing.deepgram_transcriber import DeepgramTranscriber
from app.service.course_verification.course_verifier import CourseVerifier
from app.service.video_processing.video_extraction import VideoExtractor
from sqlalchemy.ext.asyncio import AsyncSession
from sqlalchemy.future import select
from sqlalchemy.exc import SQLAlchemyError
from fastapi import HTTPException
from sqlalchemy.orm import joinedload

from app.models.session import CounselingSession
from app.models.counselor import Counselor
from app.schemas.session_schema import (
    SessionCreate,
    SessionUpdate,
    SessionResponse,
    CounselorInfo,
)
from app.exceptions.custom_exception import BaseAppException, NotFoundException
from app.config.log_config import get_logger

from app.config.log_config import get_logger

logger = get_logger("session_service")


async def create_session(
    db: AsyncSession, session_in: SessionCreate
) -> SessionResponse:
    try:
        # 1. Find counselor by UID
        result = await db.execute(
            select(Counselor).where(Counselor.uid == session_in.counselor_uid)
        )
        counselor = result.scalar_one_or_none()

        if not counselor:
            raise NotFoundException(details="Counselor not found")

        # 2. Create new session with counselor_id
        new_session = CounselingSession(
            counselor_id=counselor.id,
            description=session_in.description,
            session_date=session_in.session_date,
            recording_link=str(session_in.recording_link),
        )

        db.add(new_session)
        await db.commit()
        await db.refresh(new_session)

        # 3. Return response with counselor info
        return SessionResponse(
            uid=new_session.uid,
            description=new_session.description,
            session_date=new_session.session_date,
            recording_link=new_session.recording_link,
            counselor=CounselorInfo(uid=str(counselor.uid), name=counselor.name),
        )

    except SQLAlchemyError as e:
        await db.rollback()
        raise BaseAppException(
            error="Database Error",
            details=str(e),
            status_code=500,
        )


async def get_session_by_id(db: AsyncSession, session_uid: str) -> SessionResponse:
    try:
        result = await db.execute(
            select(CounselingSession)
            .options(joinedload(CounselingSession.counselor))
            .filter(CounselingSession.uid == session_uid)
        )
        session = result.scalars().first()
        if not session:
            raise NotFoundException(details=f"Session {session_uid} not found")

        return SessionResponse(
            uid=session.uid,
            description=session.description,
            session_date=session.session_date,
            recording_link=session.recording_link,
            counselor=CounselorInfo(
                uid=str(session.counselor.uid), name=session.counselor.name
            ),
        )
    except SQLAlchemyError as e:
        raise BaseAppException(
            error="Database Error",
            details=str(e),
            status_code=500,
        )


async def get_sessions_by_counselor(
    db: AsyncSession, counselor_uid: str, skip: int = 0, limit: int = 10
):
    try:
        # First get the counselor ID
        counselor_result = await db.execute(
            select(Counselor).filter(Counselor.uid == counselor_uid)
        )
        counselor = counselor_result.scalar_one_or_none()

        if not counselor:
            raise NotFoundException(details=f"Counselor {counselor_uid} not found")

        # Get total count of sessions for this counselor
        total_result = await db.execute(
            select(CounselingSession).filter(
                CounselingSession.counselor_id == counselor.id
            )
        )
        total = len(total_result.scalars().all())

        # Fetch paginated sessions
        result = await db.execute(
            select(CounselingSession)
            .options(joinedload(CounselingSession.counselor))
            .filter(CounselingSession.counselor_id == counselor.id)
            .offset(skip)
            .limit(limit)
        )
        sessions = result.scalars().all()

        # Format the response
        items = [
            SessionResponse(
                uid=session.uid,
                description=session.description,
                session_date=session.session_date,
                recording_link=session.recording_link,
                counselor=CounselorInfo(
                    uid=session.counselor.uid,
                    name=session.counselor.name,
                ),
            )
            for session in sessions
        ]

        return items, total

    except SQLAlchemyError as e:
        raise BaseAppException(
            error="Database Error",
            details=str(e),
            status_code=500,
        )


async def get_all_sessions(db: AsyncSession, skip: int = 0, limit: int = 10):
    try:
        # Get total count
        total_result = await db.execute(select(CounselingSession))
        total = len(total_result.scalars().all())

        # Fetch paginated sessions with their counselors
        result = await db.execute(
            select(CounselingSession)
            .options(joinedload(CounselingSession.counselor))
            .offset(skip)
            .limit(limit)
        )
        sessions = result.scalars().all()

        # Format the response
        items = [
            SessionResponse(
                uid=session.uid,
                description=session.description,
                session_date=session.session_date,
                recording_link=session.recording_link,
                counselor=CounselorInfo(
                    uid=session.counselor.uid,
                    name=session.counselor.name,
                ),
            )
            for session in sessions
        ]
        return items, total

    except SQLAlchemyError as e:
        raise BaseAppException(
            error="Database Error",
            details=str(e),
            status_code=500,
        )


async def update_session(
    db: AsyncSession, session_uid: str, session_in: SessionUpdate
) -> SessionResponse:
    # Get session with counselor eagerly loaded
    result = await db.execute(
        select(CounselingSession)
        .options(joinedload(CounselingSession.counselor))
        .filter(CounselingSession.uid == session_uid)
    )
    session = result.scalars().first()

    if not session:
        raise NotFoundException(details=f"Session {session_uid} not found")

    # Apply updates
    for key, value in session_in.model_dump(exclude_unset=True).items():
        setattr(session, key, value)

    try:
        db.add(session)
        await db.commit()
        await db.refresh(session)

        return SessionResponse(
            uid=session.uid,
            description=session.description,
            session_date=session.session_date,
            recording_link=session.recording_link,
            counselor=CounselorInfo(
                uid=session.counselor.uid,
                name=session.counselor.name,
            ),
        )

    except SQLAlchemyError as e:
        await db.rollback()
        raise BaseAppException(
            error="Database Error",
            details=str(e),
            status_code=500,
        )


async def delete_session(db: AsyncSession, session_uid: str):
    session = await get_session_by_id(db, session_uid)
    try:
        await db.delete(session)
        await db.commit()
        return {"message": "Session deleted successfully"}
    except SQLAlchemyError as e:
        await db.rollback()
        raise BaseAppException(
            error="Database Error",
            details=str(e),
            status_code=500,
        )


<<<<<<< HEAD
async def process_video_background(db: AsyncSession, session_uid: UUID):
=======
async def process_video_background(session_uid: str, video_url: str):
>>>>>>> d6f6ba23
    """
    Background task to process video for a counseling session.
    This function runs asynchronously after session creation.
    """
    try:
        print(f"Starting video processing for session {session_uid}")
        sessionResponse = await get_session_by_id(db, session_uid)

        extraction = VideoExtractor()
        extraction_data = extraction.get_video_frames_and_audio_paths(str(sessionResponse.recording_link))

        # Initialize video processor
        video_processor = VideoProcessor()
        results = await video_processor.analyze_video(extraction_data)

        audio_path = extraction_data.get("audio_path")
        # If transcription wasn't already done in video processing, do it here
        if audio_path:
            try:
                print(f"Starting Deepgram transcription for audio: {audio_path}")
                transcriber = DeepgramTranscriber()
                transcript_path = transcriber.transcribe_chunk(audio_path, session_uid)
                print(f"Transcription completed: {transcript_path}")
                # Add transcript path to results
                results["transcript_path"] = transcript_path
            except Exception as transcription_error:
                print(f"Warning: Transcription failed: {transcription_error}")
                results["transcription_error"] = str(transcription_error)

        print(f"Video processing completed for session {session_uid}")

        # Verify course information if transcription was successful
        if results.get("transcript_path"):
            try:
                print(f"Starting course verification for session {session_uid}")

                # Load transcript data
                import json

                with open(results["transcript_path"], "r", encoding="utf-8") as f:
                    transcript_data = json.load(f)

                # Initialize course verifier
                verifier = CourseVerifier()

                # Verify course information
                verification_result = verifier.verify_full_transcript(transcript_data)

                # Save verification results
                from pathlib import Path

                verification_dir = Path("assets/verification_results")
                verification_dir.mkdir(parents=True, exist_ok=True)

                verification_file = (
                    verification_dir / f"verification_{session_uid}.json"
                )
                with open(verification_file, "w", encoding="utf-8") as f:
                    json.dump(verification_result, f, indent=2, ensure_ascii=False)

                results["verification_path"] = str(verification_file)
                results["accuracy_score"] = str(verification_result["accuracy_score"])
                results["red_flags_count"] = str(len(verification_result["red_flags"]))

                print(f"Course verification completed: {verification_file}")
                print(f"Accuracy score: {verification_result['accuracy_score']:.2f}")

                if verification_result["red_flags"]:
                    print(
                        f"⚠️  {len(verification_result['red_flags'])} red flags detected:"
                    )
                    for flag in verification_result["red_flags"]:
                        print(f"   • {flag}")

            except Exception as verification_error:
                print(f"Warning: Course verification failed: {verification_error}")
                results["verification_error"] = str(verification_error)

        return results

        # Here you can add logic to store the results in the database
        # or send them to another service for further processing

    except Exception as e:
        logger.error(f"Error processing video for session {session_uid}: {e}")
        # Background task failure might not need raising API exception
        # but for consistency:
        raise BaseAppException(
            error="Video Processing Error",
            details=str(e),
            status_code=500,
        )
    finally:
            try:
                extraction.cleanup()
            except Exception as cleanup_error:
                logger.warning(f"Error during cleanup: {cleanup_error}")<|MERGE_RESOLUTION|>--- conflicted
+++ resolved
@@ -1,11 +1,8 @@
 import logging
 from uuid import UUID
 from app.service.video_processing.video_processing import VideoProcessor
-<<<<<<< HEAD
-=======
 
 # from service.video_processing.video_processing import VideoProcessor
->>>>>>> d6f6ba23
 from app.service.audio_processing.deepgram_transcriber import DeepgramTranscriber
 from app.service.course_verification.course_verifier import CourseVerifier
 from app.service.video_processing.video_extraction import VideoExtractor
@@ -255,11 +252,7 @@
         )
 
 
-<<<<<<< HEAD
 async def process_video_background(db: AsyncSession, session_uid: UUID):
-=======
-async def process_video_background(session_uid: str, video_url: str):
->>>>>>> d6f6ba23
     """
     Background task to process video for a counseling session.
     This function runs asynchronously after session creation.
