# FastAPI & Async
fastapi
uvicorn[standard]
asyncpg
sqlalchemy[asyncio]
aiosqlite

# PostgreSQL support
psycopg2-binary

# AI & LangChain
langchain
langchain-community
langchain-google-genai
langchain-pinecone
langchain-openai
langchain-core
pinecone
pypdf
python-docx
docx2txt


# Data & Validation
pydantic
email-validator
python-multipart
python-dotenv
requests
psycopg2

# Audio Processing & Transcription
deepgram-sdk

# Date/Time Processing
python-dateutil

# Async utilities
asyncio

celery
flower
redis


# Video Processing
opencv-python
numpy
requests
scikit-image

# Audio Processing
ffmpeg-python

# Google API Dependencies
google-api-python-client
google-auth
google-generativeai

#Email Sending
aiosmtplib

<<<<<<< HEAD
cloudinary
=======
ultralytics
>>>>>>> 91328525
<|MERGE_RESOLUTION|>--- conflicted
+++ resolved
@@ -60,8 +60,5 @@
 #Email Sending
 aiosmtplib
 
-<<<<<<< HEAD
 cloudinary
-=======
-ultralytics
->>>>>>> 91328525
+ultralytics